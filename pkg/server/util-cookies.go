--- conflicted
+++ resolved
@@ -80,16 +80,10 @@
 	cfg := config.Get()
 	token, err := jwt.Parse([]byte(val),
 		jwt.WithAcceptableSkew(acceptableClockSkew),
-<<<<<<< HEAD
-		jwt.WithIssuer(jwtIssuer+":"+cfg.Server.Hostname+cfg.Server.BasePath+":"+portalName),
-		jwt.WithAudience(cfg.Server.Hostname+cfg.Server.BasePath),
+		jwt.WithIssuer(jwtIssuer+":"+cfg.GetTokenAudienceClaim()+":"+portalName),
+		jwt.WithAudience(cfg.GetTokenAudienceClaim()),
 		jwt.WithKey(jwa.HS256(), cfg.GetTokenSigningKey()),
 		jwt.WithToken(openid.New()),
-=======
-		jwt.WithIssuer(jwtIssuer+"/"+s.auth.GetProviderName()),
-		jwt.WithAudience(cfg.GetTokenAudienceClaim()),
-		jwt.WithKey(jwa.HS256, cfg.GetTokenSigningKey()),
->>>>>>> 6b24d335
 	)
 	if err != nil {
 		return nil, fmt.Errorf("failed to parse session token JWT: %w", err)
@@ -111,13 +105,8 @@
 	builder := jwt.NewBuilder()
 	profile.AppendClaims(builder)
 	token, err := builder.
-<<<<<<< HEAD
-		Issuer(jwtIssuer + ":" + cfg.Server.Hostname + cfg.Server.BasePath + ":" + portalName).
-		Audience([]string{cfg.Server.Hostname + cfg.Server.BasePath}).
-=======
-		Issuer(jwtIssuer + "/" + s.auth.GetProviderName()).
+		Issuer(jwtIssuer + ":" + cfg.GetTokenAudienceClaim() + ":" + portalName).
 		Audience([]string{cfg.GetTokenAudienceClaim()}).
->>>>>>> 6b24d335
 		IssuedAt(now).
 		// Add 1 extra second to synchronize with cookie expiry
 		Expiration(now.Add(expiration + time.Second)).
@@ -146,11 +135,7 @@
 	cfg := config.Get()
 	cookieName := cfg.Cookies.CookieName(portalName)
 
-<<<<<<< HEAD
 	_, err := c.Cookie(cookieName)
-=======
-	_, err := c.Cookie(cfg.CookieName)
->>>>>>> 6b24d335
 	if err != nil {
 		// Cookie was not set in the request, nothing to unset
 		return
@@ -183,15 +168,9 @@
 	// Parse the JWT in the cookie
 	token, err := jwt.Parse([]byte(cookieValue),
 		jwt.WithAcceptableSkew(acceptableClockSkew),
-<<<<<<< HEAD
-		jwt.WithIssuer(jwtIssuer+":"+cfg.Server.Hostname+cfg.Server.BasePath+":"+portal.Name),
-		jwt.WithAudience(cfg.Server.Hostname+cfg.Server.BasePath),
+		jwt.WithIssuer(jwtIssuer+":"+cfg.GetTokenAudienceClaim()+":"+portal.Name),
+		jwt.WithAudience(cfg.GetTokenAudienceClaim()),
 		jwt.WithKey(jwa.HS256(), cfg.GetTokenSigningKey()),
-=======
-		jwt.WithIssuer(jwtIssuer+"/"+s.auth.GetProviderName()),
-		jwt.WithAudience(cfg.GetTokenAudienceClaim()),
-		jwt.WithKey(jwa.HS256, cfg.GetTokenSigningKey()),
->>>>>>> 6b24d335
 	)
 	if err != nil {
 		return stateCookieContent{}, fmt.Errorf("failed to parse JWT: %w", err)
@@ -257,13 +236,8 @@
 	// Claims for the JWT
 	now := time.Now()
 	token, err := jwt.NewBuilder().
-<<<<<<< HEAD
-		Issuer(jwtIssuer+":"+cfg.Server.Hostname+cfg.Server.BasePath+":"+portal.Name).
-		Audience([]string{cfg.Server.Hostname + cfg.Server.BasePath}).
-=======
-		Issuer(jwtIssuer+"/"+s.auth.GetProviderName()).
+		Issuer(jwtIssuer+":"+cfg.GetTokenAudienceClaim()+":"+portal.Name).
 		Audience([]string{cfg.GetTokenAudienceClaim()}).
->>>>>>> 6b24d335
 		IssuedAt(now).
 		// Add 1 extra second to synchronize with cookie expiry
 		Expiration(now.Add(expiration+time.Second)).
