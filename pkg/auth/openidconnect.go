--- conflicted
+++ resolved
@@ -21,18 +21,13 @@
 // It is based on the OAuth 2 provider.
 type OpenIDConnect struct {
 	oAuth2
-<<<<<<< HEAD
+
 	profileModifier profileModifierFn
 }
 
 type profileModifierFn struct {
 	Token  func(openid.Token, *user.Profile) error
 	Claims func(map[string]any, *user.Profile) error
-=======
-
-	allowedEmails []string
-	allowedUsers  []string
->>>>>>> 6b24d335
 }
 
 // NewOpenIDConnectOptions is the options for NewOpenIDConnect
